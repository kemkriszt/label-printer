# label-printer

<<<<<<< HEAD
## 0.4.9

### Patch Changes

- 9b3591e: Trigger publish
- Updated dependencies [9b3591e]
  - label-printer@0.4.9

=======
>>>>>>> 4fee906b
## 0.4.8

### Patch Changes

- bff4f85: Improved imports
- Updated dependencies [bff4f85]
  - label-printer@0.4.8

## 0.4.7

### Patch Changes

- c4f9d60: Remove unsupported imports

## 0.4.6

### Patch Changes

- ae7ef79: Trigger build

## 0.4.5

### Patch Changes

- b2c5ec1: Trigger build

## 0.4.4

### Patch Changes

- Trigger build

## 0.4.3

### Patch Changes

- Trigger build

## 0.4.2

### Patch Changes

- a

## 0.4.1

### Patch Changes

- Fix build

## 0.4.0

### Minor Changes

- Make it work in the browser
- 7095ef4: Remove dependencies that don't support browser import

## 0.3.1

### Patch Changes

- 72a8890: Fix exports

## 0.3.0

### Minor Changes

- 0008fe1: Added Label layer

## 0.2.6

### Patch Changes

- f457da2: Make package not include `usb` in the browser

## 0.2.5

### Patch Changes

- 1665146: Make package work in browser

## 0.2.4

### Patch Changes

- af05c23: Improve bitmap

## 0.2.3

### Patch Changes

- ba4eae2: Provided 'requestPrinter' as a way to access a printer in the browser

## 0.2.2

### Patch Changes

- 2656d71: Testing out changesets integration in workflows

## 0.2.1

### Patch Changes

- Testing changeset<|MERGE_RESOLUTION|>--- conflicted
+++ resolved
@@ -1,16 +1,11 @@
 # label-printer
 
-<<<<<<< HEAD
 ## 0.4.9
 
 ### Patch Changes
 
 - 9b3591e: Trigger publish
-- Updated dependencies [9b3591e]
-  - label-printer@0.4.9
 
-=======
->>>>>>> 4fee906b
 ## 0.4.8
 
 ### Patch Changes
